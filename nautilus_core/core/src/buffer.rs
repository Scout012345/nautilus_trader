--- conflicted
+++ resolved
@@ -110,12 +110,8 @@
 
 // Temporary dummy function to make cbindgen generate the header
 #[no_mangle]
-<<<<<<< HEAD
 pub extern "C" fn dummy_128(buffer: Buffer128) -> Buffer128 {
     buffer
-=======
-pub extern "C" fn dummy_32(ptr: Buffer32) -> Buffer32 {
-    ptr
 }
 
 #[cfg(test)]
@@ -145,5 +141,4 @@
         assert!(result.is_err());
         assert!(result1.is_err());
     }
->>>>>>> 29ecba7a
 }