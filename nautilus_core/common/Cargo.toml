--- conflicted
+++ resolved
@@ -19,13 +19,10 @@
 serde_json.workspace = true
 pyo3.workspace = true
 strum.workspace = true
-<<<<<<< HEAD
 tracing-appender = "0.2.2"
 tracing-subscriber = { version = "0.3.17", features = ["env-filter"] }
 tracing.workspace = true
-=======
 ustr.workspace = true
->>>>>>> 7f4d55d0
 
 [dev-dependencies]
 tempfile.workspace = true
