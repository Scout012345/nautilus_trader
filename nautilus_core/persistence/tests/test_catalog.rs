// -------------------------------------------------------------------------------------------------
//  Copyright (C) 2015-2023 Nautech Systems Pty Ltd. All rights reserved.
//  https://nautechsystems.io
//
//  Licensed under the GNU Lesser General Public License Version 3.0 (the "License");
//  You may not use this file except in compliance with the License.
//  You may obtain a copy of the License at https://www.gnu.org/licenses/lgpl-3.0.en.html
//
//  Unless required by applicable law or agreed to in writing, software
//  distributed under the License is distributed on an "AS IS" BASIS,
//  WITHOUT WARRANTIES OR CONDITIONS OF ANY KIND, either express or implied.
//  See the License for the specific language governing permissions and
//  limitations under the License.
// -------------------------------------------------------------------------------------------------

<<<<<<< HEAD
use arrow2::io::parquet::read::{self, FileReader};
use std::fs::{self, File};

use nautilus_model::data::tick::{Data, QuoteTick, TradeTick};
use nautilus_persistence::{
    parquet::{GroupFilterArg, ParquetReader},
    session::{PersistenceCatalog, QueryResult},
};
use rstest::rstest;
=======
use nautilus_model::data::tick::{QuoteTick, TradeTick};
use nautilus_model::data::Data;
use nautilus_persistence::session::{PersistenceCatalog, QueryResult};
>>>>>>> efbef94a

#[test]
fn arrow2_test() {
    let mut reader =
        File::open("../../bench_data/quotes_0005.parquet").expect("Unable to open given file");
    let metadata = read::read_metadata(&mut reader).expect("Unable to read metadata");
    let schema = read::infer_schema(&metadata).expect("Unable to infer schema");
    let mut fr = FileReader::new(reader, metadata.row_groups, schema, Some(1000), None, None);
    let chunk = fr.next();
    assert!(chunk.is_some())
}

#[rstest]
#[case("../../tests/test_data/quote_tick_data.parquet", 9500)]
#[case("../../bench_data/quotes_0005.parquet", 9689614)]
fn test_v1_bench_data(#[case] file_path: &str, #[case] length: usize) {
    let file = File::open(file_path).expect("Unable to open given file");
    let reader: ParquetReader<QuoteTick, File> =
        ParquetReader::new(file, 5000, GroupFilterArg::None);
    let data: Vec<QuoteTick> = reader.flatten().collect();
    assert_eq!(data.len(), length);
}

// Note: "current_thread" configuration hangs up for some reason
#[rstest]
#[case("../../tests/test_data/quote_tick_data.parquet", 9500)]
#[case("../../bench_data/quotes_0005.parquet", 9689614)]
#[tokio::test(flavor = "multi_thread")]
async fn test_v2_bench_data(#[case] file_path: &str, #[case] length: usize) {
    let mut catalog = PersistenceCatalog::new(10000);
    catalog
        .add_file::<QuoteTick>("quotes_0005", file_path)
        .await
        .unwrap();
    let query_result: QueryResult = catalog.to_query_result();
    let ticks: Vec<Data> = query_result.flatten().collect();

    // NOTE: is_sorted_by_key is unstable otherwise use
    // ticks.is_sorted_by_key(|tick| tick.ts_init)
    // https://github.com/rust-lang/rust/issues/53485
    let is_ascending_by_init = |ticks: &Vec<Data>| {
        for i in 1..ticks.len() {
            // previous tick is more recent than current tick
            // this is not ascending order
            if ticks[i - 1].get_ts_init() > ticks[i].get_ts_init() {
                return false;
            }
        }
        true
    };

<<<<<<< HEAD
    assert_eq!(ticks.len(), length);
=======
    match &ticks[0] {
        Data::Trade(_) => assert!(false),
        Data::Quote(q) => assert_eq!("EUR/USD.SIM", q.instrument_id.to_string()),
        Data::Bar(_) => assert!(false),
    }
    assert_eq!(ticks.len(), 19000);
>>>>>>> efbef94a
    assert!(is_ascending_by_init(&ticks));
}

// Note: "current_thread" hangs up for some reason
#[tokio::test(flavor = "multi_thread")]
async fn test_data_ticks() {
    let mut catalog = PersistenceCatalog::new(5000);
    catalog
        .add_file::<QuoteTick>(
            "quote_tick",
            "../../tests/test_data/quote_tick_data.parquet",
        )
        .await
        .unwrap();
    catalog
        .add_file::<TradeTick>(
            "quote_tick_2",
            "../../tests/test_data/trade_tick_data.parquet",
        )
        .await
        .unwrap();
    let query_result: QueryResult = catalog.to_query_result();
    let ticks: Vec<Data> = query_result.flatten().collect();

    // NOTE: is_sorted_by_key is unstable otherwise use
    // ticks.is_sorted_by_key(|tick| tick.ts_init)
    // https://github.com/rust-lang/rust/issues/53485
    let is_ascending_by_init = |ticks: &Vec<Data>| {
        for i in 1..ticks.len() {
            // previous tick is more recent than current tick
            // this is not ascending order
            if ticks[i - 1].get_ts_init() > ticks[i].get_ts_init() {
                return false;
            }
        }
        true
    };

    assert_eq!(ticks.len(), 9600);
    assert!(is_ascending_by_init(&ticks));
}<|MERGE_RESOLUTION|>--- conflicted
+++ resolved
@@ -13,50 +13,15 @@
 //  limitations under the License.
 // -------------------------------------------------------------------------------------------------
 
-<<<<<<< HEAD
-use arrow2::io::parquet::read::{self, FileReader};
-use std::fs::{self, File};
-
-use nautilus_model::data::tick::{Data, QuoteTick, TradeTick};
-use nautilus_persistence::{
-    parquet::{GroupFilterArg, ParquetReader},
-    session::{PersistenceCatalog, QueryResult},
-};
-use rstest::rstest;
-=======
 use nautilus_model::data::tick::{QuoteTick, TradeTick};
 use nautilus_model::data::Data;
 use nautilus_persistence::session::{PersistenceCatalog, QueryResult};
->>>>>>> efbef94a
-
-#[test]
-fn arrow2_test() {
-    let mut reader =
-        File::open("../../bench_data/quotes_0005.parquet").expect("Unable to open given file");
-    let metadata = read::read_metadata(&mut reader).expect("Unable to read metadata");
-    let schema = read::infer_schema(&metadata).expect("Unable to infer schema");
-    let mut fr = FileReader::new(reader, metadata.row_groups, schema, Some(1000), None, None);
-    let chunk = fr.next();
-    assert!(chunk.is_some())
-}
-
-#[rstest]
-#[case("../../tests/test_data/quote_tick_data.parquet", 9500)]
-#[case("../../bench_data/quotes_0005.parquet", 9689614)]
-fn test_v1_bench_data(#[case] file_path: &str, #[case] length: usize) {
-    let file = File::open(file_path).expect("Unable to open given file");
-    let reader: ParquetReader<QuoteTick, File> =
-        ParquetReader::new(file, 5000, GroupFilterArg::None);
-    let data: Vec<QuoteTick> = reader.flatten().collect();
-    assert_eq!(data.len(), length);
-}
 
 // Note: "current_thread" configuration hangs up for some reason
-#[rstest]
-#[case("../../tests/test_data/quote_tick_data.parquet", 9500)]
-#[case("../../bench_data/quotes_0005.parquet", 9689614)]
 #[tokio::test(flavor = "multi_thread")]
-async fn test_v2_bench_data(#[case] file_path: &str, #[case] length: usize) {
+async fn test_v2_bench_data() {
+    let file_path = "../../tests/test_data/quote_tick_data.parquet";
+    let length = 9500;
     let mut catalog = PersistenceCatalog::new(10000);
     catalog
         .add_file::<QuoteTick>("quotes_0005", file_path)
@@ -79,16 +44,12 @@
         true
     };
 
-<<<<<<< HEAD
+    if let Data::Quote(q) = &ticks[0] {
+        assert_eq!("EUR/USD.SIM", q.instrument_id.to_string());
+    } else {
+        assert!(false);
+    }
     assert_eq!(ticks.len(), length);
-=======
-    match &ticks[0] {
-        Data::Trade(_) => assert!(false),
-        Data::Quote(q) => assert_eq!("EUR/USD.SIM", q.instrument_id.to_string()),
-        Data::Bar(_) => assert!(false),
-    }
-    assert_eq!(ticks.len(), 19000);
->>>>>>> efbef94a
     assert!(is_ascending_by_init(&ticks));
 }
 
